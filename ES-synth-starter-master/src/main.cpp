#include "stm32l4xx_hal.h"
#include "stm32l4xx_hal_rcc_ex.h"
#include "stm32l4xx_hal_rcc.h"
#include "stm32l4xx_hal_can.h"
#include <Arduino.h>
#include <U8g2lib.h>
#include <bitset>
#include <HardwareTimer.h>
#include <STM32FreeRTOS.h>
#include <ES_CAN.h>

// Constants
const uint32_t interval = 100; // Display update interval
const uint32_t f0 = 440;       // Reference frequency (A4 = 440 Hz)
const uint32_t fs = 22000;     // Sample rate

const char *noteNames[12] = {"C", "C#", "D", "D#", "E", "F",
                             "F#", "G", "G#", "A", "A#", "B"};

// Base step sizes for octave 0
const uint32_t stepSizes[12] = {
    (uint32_t)((pow(2.0, (0.0 / 12.0)) * f0 / fs) * pow(2.0, 32)),  // C
    (uint32_t)((pow(2.0, (1.0 / 12.0)) * f0 / fs) * pow(2.0, 32)),  // C#
    (uint32_t)((pow(2.0, (2.0 / 12.0)) * f0 / fs) * pow(2.0, 32)),  // D
    (uint32_t)((pow(2.0, (3.0 / 12.0)) * f0 / fs) * pow(2.0, 32)),  // D#
    (uint32_t)((pow(2.0, (4.0 / 12.0)) * f0 / fs) * pow(2.0, 32)),  // E
    (uint32_t)((pow(2.0, (5.0 / 12.0)) * f0 / fs) * pow(2.0, 32)),  // F
    (uint32_t)((pow(2.0, (6.0 / 12.0)) * f0 / fs) * pow(2.0, 32)),  // F#
    (uint32_t)((pow(2.0, (7.0 / 12.0)) * f0 / fs) * pow(2.0, 32)),  // G
    (uint32_t)((pow(2.0, (8.0 / 12.0)) * f0 / fs) * pow(2.0, 32)),  // G#
    (uint32_t)((pow(2.0, (9.0 / 12.0)) * f0 / fs) * pow(2.0, 32)),  // A
    (uint32_t)((pow(2.0, (10.0 / 12.0)) * f0 / fs) * pow(2.0, 32)), // A#
    (uint32_t)((pow(2.0, (11.0 / 12.0)) * f0 / fs) * pow(2.0, 32))  // B
};


// Waveform Generation

<<<<<<< HEAD
enum Waveform
{
=======
// Define waveform types as a scoped enum for better type safety
enum class Waveform : uint8_t {
>>>>>>> ebd4227e
    SINE = 0,
    SAWTOOTH = 1,
    TRIANGLE = 2,
    SQUARE = 3,
    WAVEFORM_COUNT = 4
};

// Helper function to convert Waveform to uint8_t
inline uint8_t waveformToUint8(Waveform w) {
    return static_cast<uint8_t>(w);
}

// default wave
volatile uint8_t currentWaveform = waveformToUint8(Waveform::SAWTOOTH);

<<<<<<< HEAD
volatile int8_t octaveShift = 0;

const int8_t sineLUT[512] = {
    0, 1, 3, 4, 6, 7, 9, 10, 12, 13, 15, 17, 18, 20, 21, 23,
    24, 26, 27, 29, 30, 32, 33, 35, 36, 38, 39, 41, 42, 44, 45, 47,
    48, 50, 51, 52, 54, 55, 57, 58, 59, 61, 62, 63, 65, 66, 67, 69,
    70, 71, 73, 74, 75, 76, 78, 79, 80, 81, 82, 84, 85, 86, 87, 88,
    89, 90, 91, 93, 94, 95, 96, 97, 98, 99, 100, 101, 102, 102, 103, 104,
    105, 106, 107, 108, 108, 109, 110, 111, 112, 112, 113, 114, 114, 115, 116, 116,
    117, 117, 118, 119, 119, 120, 120, 121, 121, 121, 122, 122, 123, 123, 123, 124,
    124, 124, 125, 125, 125, 125, 126, 126, 126, 126, 126, 126, 126, 126, 126, 126,
    127, 126, 126, 126, 126, 126, 126, 126, 126, 126, 126, 125, 125, 125, 125, 124,
    124, 124, 123, 123, 123, 122, 122, 121, 121, 121, 120, 120, 119, 119, 118, 117,
    117, 116, 116, 115, 114, 114, 113, 112, 112, 111, 110, 109, 108, 108, 107, 106,
    105, 104, 103, 102, 102, 101, 100, 99, 98, 97, 96, 95, 94, 93, 91, 90,
    89, 88, 87, 86, 85, 84, 82, 81, 80, 79, 78, 76, 75, 74, 73, 71,
    70, 69, 67, 66, 65, 63, 62, 61, 59, 58, 57, 55, 54, 52, 51, 50,
    48, 47, 45, 44, 42, 41, 39, 38, 36, 35, 33, 32, 30, 29, 27, 26,
    24, 23, 21, 20, 18, 17, 15, 13, 12, 10, 9, 7, 6, 4, 3, 1,
    0, -1, -3, -4, -6, -7, -9, -10, -12, -13, -15, -17, -18, -20, -21, -23,
    -24, -26, -27, -29, -30, -32, -33, -35, -36, -38, -39, -41, -42, -44, -45, -47,
    -48, -50, -51, -52, -54, -55, -57, -58, -59, -61, -62, -63, -65, -66, -67, -69,
    -70, -71, -73, -74, -75, -76, -78, -79, -80, -81, -82, -84, -85, -86, -87, -88,
    -89, -90, -91, -93, -94, -95, -96, -97, -98, -99, -100, -101, -102, -102, -103, -104,
    -105, -106, -107, -108, -108, -109, -110, -111, -112, -112, -113, -114, -114, -115, -116, -116,
    -117, -117, -118, -119, -119, -120, -120, -121, -121, -121, -122, -122, -123, -123, -123, -124,
    -124, -124, -125, -125, -125, -125, -126, -126, -126, -126, -126, -126, -126, -126, -126, -126,
    -127, -126, -126, -126, -126, -126, -126, -126, -126, -126, -126, -125, -125, -125, -125, -124,
    -124, -124, -123, -123, -123, -122, -122, -121, -121, -121, -120, -120, -119, -119, -118, -117,
    -117, -116, -116, -115, -114, -114, -113, -112, -112, -111, -110, -109, -108, -108, -107, -106,
    -105, -104, -103, -102, -102, -101, -100, -99, -98, -97, -96, -95, -94, -93, -91, -90,
    -89, -88, -87, -86, -85, -84, -82, -81, -80, -79, -78, -76, -75, -74, -73, -71,
    -70, -69, -67, -66, -65, -63, -62, -61, -59, -58, -57, -55, -54, -52, -51, -50,
    -48, -47, -45, -44, -42, -41, -39, -38, -36, -35, -33, -32, -30, -29, -27, -26,
    -24, -23, -21, -20, -18, -17, -15, -13, -12, -10, -9, -7, -6, -4, -3, -1,
};

const int8_t sawtoothLUT[512] = {
    -127, -126, -126, -125, -125, -124, -124, -123, -123, -122, -122, -121, -121, -120, -120, -119,
    -119, -118, -118, -117, -117, -116, -116, -115, -115, -114, -114, -113, -113, -112, -112, -111,
    -111, -110, -110, -109, -109, -108, -108, -107, -107, -106, -106, -105, -105, -104, -104, -103,
    -103, -102, -102, -101, -101, -100, -100, -99, -99, -98, -98, -97, -97, -96, -96, -95,
    -95, -94, -94, -93, -93, -92, -92, -91, -91, -90, -90, -89, -89, -88, -88, -87,
    -87, -86, -86, -85, -85, -84, -84, -83, -83, -82, -82, -81, -81, -80, -80, -79,
    -79, -78, -78, -77, -77, -76, -76, -75, -75, -74, -74, -73, -73, -72, -72, -71,
    -71, -70, -70, -69, -69, -68, -68, -67, -67, -66, -66, -65, -65, -64, -64, -63,
    -63, -62, -62, -61, -61, -60, -60, -59, -59, -58, -58, -57, -57, -56, -56, -55,
    -55, -54, -54, -53, -53, -52, -52, -51, -51, -50, -50, -49, -49, -48, -48, -47,
    -47, -46, -46, -45, -45, -44, -44, -43, -43, -42, -42, -42, -41, -41, -40, -40,
    -39, -39, -38, -38, -37, -37, -36, -36, -35, -35, -34, -34, -33, -33, -32, -32,
    -31, -31, -30, -30, -29, -29, -28, -28, -27, -27, -26, -26, -25, -25, -24, -24,
    -23, -23, -22, -22, -21, -21, -20, -20, -19, -19, -18, -18, -17, -17, -16, -16,
    -15, -15, -14, -14, -13, -13, -12, -12, -11, -11, -10, -10, -9, -9, -8, -8,
    -7, -7, -6, -6, -5, -5, -4, -4, -3, -3, -2, -2, -1, -1, 0, 0,
    0, 0, 1, 1, 2, 2, 3, 3, 4, 4, 5, 5, 6, 6, 7, 7,
    8, 8, 9, 9, 10, 10, 11, 11, 12, 12, 13, 13, 14, 14, 15, 15,
    16, 16, 17, 17, 18, 18, 19, 19, 20, 20, 21, 21, 22, 22, 23, 23,
    24, 24, 25, 25, 26, 26, 27, 27, 28, 28, 29, 29, 30, 30, 31, 31,
    32, 32, 33, 33, 34, 34, 35, 35, 36, 36, 37, 37, 38, 38, 39, 39,
    40, 40, 41, 41, 42, 42, 42, 43, 43, 44, 44, 45, 45, 46, 46, 47,
    47, 48, 48, 49, 49, 50, 50, 51, 51, 52, 52, 53, 53, 54, 54, 55,
    55, 56, 56, 57, 57, 58, 58, 59, 59, 60, 60, 61, 61, 62, 62, 63,
    63, 64, 64, 65, 65, 66, 66, 67, 67, 68, 68, 69, 69, 70, 70, 71,
    71, 72, 72, 73, 73, 74, 74, 75, 75, 76, 76, 77, 77, 78, 78, 79,
    79, 80, 80, 81, 81, 82, 82, 83, 83, 84, 84, 85, 85, 86, 86, 87,
    87, 88, 88, 89, 89, 90, 90, 91, 91, 92, 92, 93, 93, 94, 94, 95,
    95, 96, 96, 97, 97, 98, 98, 99, 99, 100, 100, 101, 101, 102, 102, 103,
    103, 104, 104, 105, 105, 106, 106, 107, 107, 108, 108, 109, 109, 110, 110, 111,
    111, 112, 112, 113, 113, 114, 114, 115, 115, 116, 116, 117, 117, 118, 118, 119,
    119, 120, 120, 121, 121, 122, 122, 123, 123, 124, 124, 125, 125, 126, 126, 127,
};

const int8_t triangleLUT[512] = {
    -127, -126, -125, -124, -123, -122, -121, -120, -119, -118, -117, -116, -115, -114, -113, -112,
    -111, -110, -109, -108, -107, -106, -105, -104, -103, -102, -101, -100, -99, -98, -97, -96,
    -95, -94, -93, -92, -91, -90, -89, -88, -87, -86, -85, -84, -83, -82, -81, -80,
    -79, -78, -77, -76, -75, -74, -73, -72, -71, -70, -69, -68, -67, -66, -65, -64,
    -63, -62, -61, -60, -59, -58, -57, -56, -55, -54, -53, -52, -51, -50, -49, -48,
    -47, -46, -45, -44, -43, -42, -41, -40, -39, -38, -37, -36, -35, -34, -33, -32,
    -31, -30, -29, -28, -27, -26, -25, -24, -23, -22, -21, -20, -19, -18, -17, -16,
    -15, -14, -13, -12, -11, -10, -9, -8, -7, -6, -5, -4, -3, -2, -1, 0,
    0, 1, 2, 3, 4, 5, 6, 7, 8, 9, 10, 11, 12, 13, 14, 15,
    16, 17, 18, 19, 20, 21, 22, 23, 24, 25, 26, 27, 28, 29, 30, 31,
    32, 33, 34, 35, 36, 37, 38, 39, 40, 41, 42, 43, 44, 45, 46, 47,
    48, 49, 50, 51, 52, 53, 54, 55, 56, 57, 58, 59, 60, 61, 62, 63,
    64, 65, 66, 67, 68, 69, 70, 71, 72, 73, 74, 75, 76, 77, 78, 79,
    80, 81, 82, 83, 84, 85, 86, 87, 88, 89, 90, 91, 92, 93, 94, 95,
    96, 97, 98, 99, 100, 101, 102, 103, 104, 105, 106, 107, 108, 109, 110, 111,
    112, 113, 114, 115, 116, 117, 118, 119, 120, 121, 122, 123, 124, 125, 126, 127,
    127, 126, 125, 124, 123, 122, 121, 120, 119, 118, 117, 116, 115, 114, 113, 112,
    111, 110, 109, 108, 107, 106, 105, 104, 103, 102, 101, 100, 99, 98, 97, 96,
    95, 94, 93, 92, 91, 90, 89, 88, 87, 86, 85, 84, 83, 82, 81, 80,
    79, 78, 77, 76, 75, 74, 73, 72, 71, 70, 69, 68, 67, 66, 65, 64,
    63, 62, 61, 60, 59, 58, 57, 56, 55, 54, 53, 52, 51, 50, 49, 48,
    47, 46, 45, 44, 43, 42, 41, 40, 39, 38, 37, 36, 35, 34, 33, 32,
    31, 30, 29, 28, 27, 26, 25, 24, 23, 22, 21, 20, 19, 18, 17, 16,
    15, 14, 13, 12, 11, 10, 9, 8, 7, 6, 5, 4, 3, 2, 1, 0,
    0, -1, -2, -3, -4, -5, -6, -7, -8, -9, -10, -11, -12, -13, -14, -15,
    -16, -17, -18, -19, -20, -21, -22, -23, -24, -25, -26, -27, -28, -29, -30, -31,
    -32, -33, -34, -35, -36, -37, -38, -39, -40, -41, -42, -43, -44, -45, -46, -47,
    -48, -49, -50, -51, -52, -53, -54, -55, -56, -57, -58, -59, -60, -61, -62, -63,
    -64, -65, -66, -67, -68, -69, -70, -71, -72, -73, -74, -75, -76, -77, -78, -79,
    -80, -81, -82, -83, -84, -85, -86, -87, -88, -89, -90, -91, -92, -93, -94, -95,
    -96, -97, -98, -99, -100, -101, -102, -103, -104, -105, -106, -107, -108, -109, -110, -111,
    -112, -113, -114, -115, -116, -117, -118, -119, -120, -121, -122, -123, -124, -125, -126, -127,
};

const int8_t squareLUT[256] = {
    127, 127, 127, 127, 127, 127, 127, 127, 127, 127, 127, 127, 127, 127, 127, 127,
    127, 127, 127, 127, 127, 127, 127, 127, 127, 127, 127, 127, 127, 127, 127, 127,
    127, 127, 127, 127, 127, 127, 127, 127, 127, 127, 127, 127, 127, 127, 127, 127,
    127, 127, 127, 127, 127, 127, 127, 127, 127, 127, 127, 127, 127, 127, 127, 127,
    127, 127, 127, 127, 127, 127, 127, 127, 127, 127, 127, 127, 127, 127, 127, 127,
    127, 127, 127, 127, 127, 127, 127, 127, 127, 127, 127, 127, 127, 127, 127, 127,
    127, 127, 127, 127, 127, 127, 127, 127, 127, 127, 127, 127, 127, 127, 127, 127,
    127, 127, 127, 127, 127, 127, 127, 127, 127, 127, 127, 127, 127, 127, 127, 127,
    -127, -127, -127, -127, -127, -127, -127, -127, -127, -127, -127, -127, -127, -127, -127, -127,
    -127, -127, -127, -127, -127, -127, -127, -127, -127, -127, -127, -127, -127, -127, -127, -127,
    -127, -127, -127, -127, -127, -127, -127, -127, -127, -127, -127, -127, -127, -127, -127, -127,
    -127, -127, -127, -127, -127, -127, -127, -127, -127, -127, -127, -127, -127, -127, -127, -127,
    -127, -127, -127, -127, -127, -127, -127, -127, -127, -127, -127, -127, -127, -127, -127, -127,
    -127, -127, -127, -127, -127, -127, -127, -127, -127, -127, -127, -127, -127, -127, -127, -127,
    -127, -127, -127, -127, -127, -127, -127, -127, -127, -127, -127, -127, -127, -127, -127, -127,
    -127, -127, -127, -127, -127, -127, -127, -127, -127, -127, -127, -127, -127, -127, -127, -127,
};

=======
void initWaveformLUTs() {
    // Initialize sine wave LUT
    for (int i = 0; i < LUT_SIZE; i++) {
        // Convert to range -127 to 127
        sineLUT[i] = (int8_t)(127.0f * sin(2.0f * PI * i / LUT_SIZE));
    }
    
    // Initialize sawtooth wave LUT
    for (int i = 0; i < LUT_SIZE; i++) {
        // Properly scale from -127 to 127 across LUT_SIZE
        sawtoothLUT[i] = (int8_t)(-127 + (2 * 127 * i) / (LUT_SIZE - 1));
    }
    
    // Initialize triangle wave LUT
    for (int i = 0; i < LUT_SIZE; i++) {
        // First half rises from -127 to 127
        if (i < LUT_SIZE / 2) {
            triangleLUT[i] = (int8_t)(-127 + (2 * 127 * i) / (LUT_SIZE / 2 - 1));
        } 
        // Second half falls from 127 to -127
        else {
            triangleLUT[i] = (int8_t)(127 - (2 * 127 * (i - LUT_SIZE / 2)) / (LUT_SIZE / 2 - 1));
        }
    }
    
    for (int i = 0; i < LUT_SIZE; i++) {
        squareLUT[i] = (i < LUT_SIZE / 2) ? 127 : -127;
    }
}
>>>>>>> ebd4227e

// Pin definitions
// Row select and enable
const int RA0_PIN = D3;
const int RA1_PIN = D6;
const int RA2_PIN = D12;
const int REN_PIN = A5;

// Matrix input and output
const int C0_PIN = A2;
const int C1_PIN = D9;
const int C2_PIN = A6;
const int C3_PIN = D1;
const int OUT_PIN = D11;

// Audio analogue out
const int OUTL_PIN = A4;
const int OUTR_PIN = A3;

// Joystick analogue in
const int JOYY_PIN = A0;
const int JOYX_PIN = A1;

// Output multiplexer bits
const int DEN_BIT = 3;
const int DRST_BIT = 4;
const int HKOW_BIT = 5;
const int HKOE_BIT = 6;

// Global variable to store the notes
volatile uint16_t localActiveNotes = 0;
volatile uint16_t remoteActiveNotes = 0;

// Global volatile variable for volume control
// This will be accessed by both the ISR and the knob update task
volatile int8_t volumeControl = 0;
volatile int32_t pitchBend = 0;

// Timer object
HardwareTimer sampleTimer(TIM1);

// Display driver object
U8G2_SSD1305_128X32_ADAFRUIT_F_HW_I2C u8g2(U8G2_R0);

void drawWaveform(uint8_t waveform)
{
    int xStart = 80, yStart = 10; // Position on OLED
    int width = 16, height = 8;   // Waveform drawing size
    int yMid = yStart + height / 2;

    for (int x = 0; x < width; x++)
    {
        float angle = (x * 2.0f * PI) / width; // Map to 0 - 360°
        int y = yMid;                          // Default position

<<<<<<< HEAD
        switch (waveform)
        {
        case 0: // Sine Wave
            y = yMid - (sin(angle) * (height / 2));
            break;

        case 1: // Sawtooth Wave
            y = yStart + (height * x) / width;
            break;

        case 2: // Triangle Wave
            y = yStart + (height * abs((2 * x / (float)width) - 1));
            break;

        case 3: // Square Wave
            y = (x < width / 2) ? yStart : yStart + height;
            break;
=======
        switch (static_cast<Waveform>(waveform)) {
            case Waveform::SINE:
                y = yMid - (sin(angle) * (height / 2));
                break;
            case Waveform::SAWTOOTH:
                y = yStart + (height * x) / width;
                break;
            case Waveform::TRIANGLE:
                y = yStart + (height * abs((2 * x / (float)width) - 1));
                break;
            case Waveform::SQUARE:
                y = (x < width / 2) ? yStart : yStart + height;
                break;
            default:
                y = yMid;  // Default to center position
                break;
>>>>>>> ebd4227e
        }

        u8g2.drawPixel(xStart + x, y);
    }
}

/*------------------------------------------------------------------------------------------*/

// Knob class definition for managing rotary encoders
class Knob
{
private:
    uint8_t rowIndex;  // Row where the knob signals are connected
    uint8_t colA;      // Column for A signal
    uint8_t colB;      // Column for B signal
    uint8_t prevState; // Previous state of the quadrature inputs
    int8_t value;      // Current rotation value
    int8_t minValue;   // Minimum allowed value
    int8_t maxValue;   // Maximum allowed value

    // Lookup table for rotation direction based on state transitions
    static const int8_t rotationTable[4][4];

public:
    // Constructor
    Knob(uint8_t row, uint8_t colA, uint8_t colB, int8_t initialValue = 0,
         int8_t min = -127, int8_t max = 127)
        : rowIndex(row), colA(colA), colB(colB), prevState(0),
          value(initialValue), minValue(min), maxValue(max) {}

    // Update rotation value using latest inputs
    bool update(std::bitset<4> columnReadings)
    {
        uint8_t currentState = (columnReadings[colB] << 1) | columnReadings[colA];
        int8_t rotationChange = rotationTable[prevState][currentState];

        prevState = currentState;

        if (rotationChange != 0)
        {
            // Apply change with bounds checking
            int8_t newValue = value + rotationChange;
            if (newValue >= minValue && newValue <= maxValue)
            {
                value = newValue;
                // Serial.println("Knob " + rowIndex);
                // Serial.println("Value: " + value);

                return true; // Value was changed
            }
        }
        return false; // No change
    }

    // Get current row index
    uint8_t getRow() const
    {
        return rowIndex;
    }

    // Set upper and lower limits
    void setLimits(int8_t min, int8_t max)
    {
        minValue = min;
        maxValue = max;

        // Ensure current value is within new limits
        if (value < minValue)
            value = minValue;
        if (value > maxValue)
            value = maxValue;
    }

    // Read current rotation value
    int8_t getValue() const
    {
        return value;
    }

    // Set current rotation value (with bounds checking)
    void setValue(int8_t newValue)
    {
        if (newValue >= minValue && newValue <= maxValue)
        {
            value = newValue;
        }
    }
};

// Initialize the static rotation lookup table
const int8_t Knob::rotationTable[4][4] = {
    {0, 1, -1, 0},
    {-1, 0, 0, 1},
    {1, 0, 0, -1},
    {0, -1, 1, 0}};

// Threading
struct
{
    SemaphoreHandle_t mutex;
    QueueHandle_t txQueue;
    QueueHandle_t rxQueue;
    SemaphoreHandle_t CAN_TX_Semaphore;
    Knob knobs[4] = {
<<<<<<< HEAD
        Knob(3, 0, 1, 0, 0, 7),                  // Knob 3: Row 3, cols 0,1, volume control (0-7)
        Knob(3, 2, 3, 0, 0, WAVEFORM_COUNT - 1), // Knob 2: Row 3, cols 2,3,
        Knob(4, 0, 1, 0, -4, 3),                 // Knob 1: Row 4, cols 0,1, unused
        Knob(4, 2, 3, 0, 0, 15)                  // Knob 0: Row 4, cols 2,3, unused
=======
        Knob(3, 0, 1, 0, 0, 7),  // Knob 3: Row 3, cols 0,1, volume control (0-7)
        Knob(3, 2, 3, 0, 0, static_cast<int8_t>(Waveform::WAVEFORM_COUNT)-1), // Knob 2: Row 3, cols 2,3, 
        Knob(4, 0, 1, 0, 0, 15), // Knob 1: Row 4, cols 0,1, unused
        Knob(4, 2, 3, 0, 0, 15)  // Knob 0: Row 4, cols 2,3, unused
>>>>>>> ebd4227e
    };
    uint8_t RX_Message[8]; //
} sysState;

// Task handles
TaskHandle_t scanKeysHandle = NULL;
TaskHandle_t displayUpdateHandle = NULL;
TaskHandle_t decodeTaskHandle = NULL;

// Function to set outputs using key matrix
void setOutMuxBit(const uint8_t bitIdx, const bool value)
{
    digitalWrite(REN_PIN, LOW);
    digitalWrite(RA0_PIN, bitIdx & 0x01);
    digitalWrite(RA1_PIN, bitIdx & 0x02);
    digitalWrite(RA2_PIN, bitIdx & 0x04);
    digitalWrite(OUT_PIN, value);
    digitalWrite(REN_PIN, HIGH);
    delayMicroseconds(2);
    digitalWrite(REN_PIN, LOW);
}

std::bitset<4> readCols()
{
    std::bitset<4> result;
    result[0] = digitalRead(C0_PIN);
    result[1] = digitalRead(C1_PIN);
    result[2] = digitalRead(C2_PIN);
    result[3] = digitalRead(C3_PIN);
    return result;
}

void setRow(uint8_t rowIdx)
{
    // Disable row select
    digitalWrite(REN_PIN, LOW);

    // Set row select address
    digitalWrite(RA0_PIN, rowIdx & 0x01);
    digitalWrite(RA1_PIN, rowIdx & 0x02);
    digitalWrite(RA2_PIN, rowIdx & 0x04);

    // Enable row select
    digitalWrite(REN_PIN, HIGH);
}

/*------------------------------ISRs-------------------------------------------*/

void sampleISR()
{
    static uint32_t phaseAcc[12] = {0}; // Phase accumulator, static (stores value between calls)
    uint16_t localActive = __atomic_load_n(&localActiveNotes, __ATOMIC_RELAXED);
    uint16_t remoteActive = __atomic_load_n(&remoteActiveNotes, __ATOMIC_RELAXED);
    uint16_t allActive = localActive | remoteActive;

    int32_t pitch = __atomic_load_n(&pitchBend, __ATOMIC_RELAXED);
<<<<<<< HEAD
    uint8_t waveform = __atomic_load_n(&currentWaveform, __ATOMIC_RELAXED);
    int8_t octave = __atomic_load_n(&octaveShift, __ATOMIC_RELAXED);
=======
    Waveform waveform = static_cast<Waveform>(__atomic_load_n(&currentWaveform, __ATOMIC_RELAXED));
>>>>>>> ebd4227e

    int32_t Vout = 0;
    int numActive = __builtin_popcount(allActive);

    // Serial.println(pitch);
    for (int i = 0; i < 12; i++)
    {
        if (allActive & (1 << i))
        {
            // Apply octave shift by multiplying step size by 2^octave
            // This effectively doubles/halves the frequency for each octave up/down
            uint32_t octaveAdjustedStepSize;
            if (octave >= 0) {
                octaveAdjustedStepSize = stepSizes[i] << octave; // Shift left for positive octaves
            } else {
                octaveAdjustedStepSize = stepSizes[i] >> (-octave); // Shift right for negative octaves
            }
            
            phaseAcc[i] += octaveAdjustedStepSize + pitch;

            // Use the phase accumulator to index into the appropriate waveform LUT
<<<<<<< HEAD
            uint8_t index = (phaseAcc[i] >> 24) & 0xFF; // Use top 8 bits as index

            switch (waveform)
            {
            case SINE:
                Vout += sineLUT[index];
                break;
            case SAWTOOTH:
                Vout += sawtoothLUT[index];
                break;
            case TRIANGLE:
                Vout += triangleLUT[index];
                break;
            case SQUARE:
                Vout += squareLUT[index];
                break;
            default:
                Vout += sawtoothLUT[index]; // Default to sawtooth
=======
            uint8_t index = (phaseAcc[i] >> 24) & 0xFF;  // Use top 8 bits as index
            
            switch (waveform) {
                case Waveform::SINE:
                    Vout += sineLUT[index];
                    break;
                case Waveform::SAWTOOTH:
                    Vout += sawtoothLUT[index];
                    break;
                case Waveform::TRIANGLE:
                    Vout += triangleLUT[index];
                    break;
                case Waveform::SQUARE:
                    Vout += squareLUT[index];
                    break;
                default:
                    Vout += sawtoothLUT[index];  // Default to sawtooth
                    break;
>>>>>>> ebd4227e
            }
        }
    }

    if (numActive > 0)
    {
        Vout /= numActive;
    }
    else
    {
        Vout = 0;
    }

    // Use the global volumeControl variable - atomic and ISR-safe
    int8_t volume = __atomic_load_n(&volumeControl, __ATOMIC_RELAXED);

    // Apply volume control by bit-shifting (with bounds checking)
    if (volume > 0 && volume < 8)
    {
        Vout = Vout >> (8 - volume);
    }
    else
    {
        Vout = 0;
    }

    // Clamp output to 8-bit range
    Vout = (Vout > 127) ? 127 : (Vout < -128) ? -128
                                              : Vout;

    analogReadResolution(12);
    analogWrite(OUTR_PIN, Vout + 128);
    analogWrite(OUTL_PIN, Vout + 128); // Add output to left channel too
}

void CAN_RX_ISR()
{
    uint32_t ID;
    uint8_t RX_Message_ISR[8];
    while (CAN_CheckRXLevel())
    {
        CAN_RX(ID, RX_Message_ISR);
        // l.println("CAN RX ISR triggered");
        xQueueSendFromISR(sysState.rxQueue, RX_Message_ISR, NULL);
    }
}

void CAN_TX_ISR()
{
    xSemaphoreGiveFromISR(sysState.CAN_TX_Semaphore, NULL);
}

/*---------------------------------------TASKS--------------------------------------*/
// Display update task
void displayUpdateTask(void *pvParameters)
{
    const TickType_t xFrequency = 100 / portTICK_PERIOD_MS;
    TickType_t xLastWakeTime = xTaskGetTickCount();
    uint8_t localRxMessage[8];

    while (1)
    {
        vTaskDelayUntil(&xLastWakeTime, xFrequency);

        int8_t volume = __atomic_load_n(&volumeControl, __ATOMIC_RELAXED);
<<<<<<< HEAD
        uint8_t waveform = __atomic_load_n(&currentWaveform, __ATOMIC_RELAXED);
        int8_t octave = __atomic_load_n(&octaveShift, __ATOMIC_RELAXED);
=======
        Waveform waveform = static_cast<Waveform>(__atomic_load_n(&currentWaveform, __ATOMIC_RELAXED));
>>>>>>> ebd4227e

        if (xSemaphoreTake(sysState.mutex, portMAX_DELAY) == pdTRUE)
        {
            memcpy(localRxMessage, sysState.RX_Message, 8);
            xSemaphoreGive(sysState.mutex);
        }

        u8g2.clearBuffer();
        u8g2.setFont(u8g2_font_ncenB08_tr);

        // Display pressed key
        u8g2.drawStr(2, 10, "Key: ");
        u8g2.setCursor(30, 10);
        u8g2.print(noteNames[localRxMessage[2]]);

        // Display Volume
        u8g2.drawStr(2, 20, "Volume: ");
        u8g2.setCursor(50, 20);
        u8g2.print(volume);

        u8g2.drawStr(2, 30, "Oct: ");
        u8g2.setCursor(30, 30);
        u8g2.print(octave+4);

        // Draw Waveform (0-360 degrees)
        drawWaveform(waveformToUint8(waveform));

        // Display RX Message
        u8g2.setCursor(80, 30);
        if (localRxMessage[0] != 0)
        {
            u8g2.print((char)localRxMessage[0]);
            u8g2.print(localRxMessage[1]);
            u8g2.print(localRxMessage[2]);
        }
        else
        {
            u8g2.print("---");
        }

        u8g2.sendBuffer();
        digitalToggle(LED_BUILTIN);
    }
}

// Key scanning task
void scanKeysTask(void *pvParameters)
{
    const TickType_t xFrequency = 10 / portTICK_PERIOD_MS;
    TickType_t xLastWakeTime = xTaskGetTickCount();
    uint8_t txMsg[8] = {0};
    static uint16_t prevLocalActiveNotes = 0;

    while (1)
    {
        vTaskDelayUntil(&xLastWakeTime, xFrequency);
        uint16_t newLocalActiveNotes = 0;
        int lastKeyPressed = -1; // default: no key pressed

        // First scan knob rows (rows 3 and 4)
        for (int k = 0; k < 4; k++)
        {
            // Take mutex before accessing the knob
            if (xSemaphoreTake(sysState.mutex, portMAX_DELAY) == pdTRUE)
            {
                uint8_t row = sysState.knobs[k].getRow();
                xSemaphoreGive(sysState.mutex);

                setRow(row);
                delayMicroseconds(3);
                std::bitset<4> colState = readCols();

                // Update knob with latest readings
                if (xSemaphoreTake(sysState.mutex, portMAX_DELAY) == pdTRUE)
                {
                    bool changed = sysState.knobs[k].update(colState);

                    // If this is the volume knob (knob 0) and it changed, update volume immediately
                    if (k == 0 && changed)
                    {
                        int8_t newVolume = sysState.knobs[0].getValue();
                        xSemaphoreGive(sysState.mutex);

                        // Update the atomic volume control variable
                        __atomic_store_n(&volumeControl, newVolume, __ATOMIC_RELAXED);
                    }
                    else if (k == 1 && changed)
                    {
                        int8_t waveSelection = sysState.knobs[1].getValue();
                        xSemaphoreGive(sysState.mutex);

                        uint8_t newWaveform = sysState.knobs[1].getValue();

                        __atomic_store_n(&currentWaveform, newWaveform, __ATOMIC_RELAXED);
                    }
                    else if (k == 2 && changed)
                    {
                        // This is the octave shift knob
                        int8_t newOctave = sysState.knobs[2].getValue();
                        xSemaphoreGive(sysState.mutex);

                        // Update the atomic octave shift variable
                        __atomic_store_n(&octaveShift, newOctave, __ATOMIC_RELAXED);
                    }
                    else
                    {
                        xSemaphoreGive(sysState.mutex);
                    }
                }
            }
        }

        // Now scan piano key rows (rows 0-2)
        for (uint8_t row = 0; row < 3; row++)
        {
            setRow(row);
            delayMicroseconds(3);
            std::bitset<4> result = readCols();

            for (uint8_t col = 0; col < 4; col++)
            {
                int keyIndex = row * 4 + col;
                if (keyIndex < 12 && !result[col])
                { // Key pressed
                    newLocalActiveNotes |= (1 << keyIndex);
                }
            }
        }

        int32_t freqOffset = 0;
        // Scan joystick to apply pitch bend
        int joyX = analogRead(JOYX_PIN);
        // joyX reads min 18 max 1024
        // Center position is around 477, deadzone is 400-550
        int joyY = analogRead(JOYY_PIN);
<<<<<<< HEAD

        // Serial.println(joyX);
        //  Apply pitch bend to the notes
        if (joyX > 550 || joyX < 400)
        {
            freqOffset = map(joyX, 0, 1024, 3000000, -3000000);
=======
        
        // Define constants for pitch bend
        const int DEADZONE_LOW = 400;
        const int DEADZONE_HIGH = 500;
        const int32_t MAX_PITCH_BEND = 1000000;  // Reduced from 3000000 for more musical range
        const float SMOOTHING_FACTOR = 0.1f;      // For smooth transitions
        
        static int32_t currentPitchBend = 0;      // Store current pitch bend for smoothing
        
        // Calculate pitch bend with deadzone
        if (joyX > DEADZONE_HIGH) {
            // Map right side (550-1024) to positive pitch bend
            int32_t targetBend = map(joyX, DEADZONE_HIGH, 1024, 0, MAX_PITCH_BEND + 1000000);
            currentPitchBend = currentPitchBend + (targetBend - currentPitchBend) * SMOOTHING_FACTOR;
>>>>>>> ebd4227e
        }
        else if (joyX < DEADZONE_LOW) {
            // Map left side (0-400) to negative pitch bend
            int32_t targetBend = map(joyX, DEADZONE_LOW, 0, 0, -MAX_PITCH_BEND);
            currentPitchBend = currentPitchBend + (targetBend - currentPitchBend) * SMOOTHING_FACTOR;
        }
        else {
            // In deadzone, gradually return to center
            currentPitchBend = currentPitchBend * (1.0f - SMOOTHING_FACTOR);
        }
<<<<<<< HEAD
        // Serial.println("Freq offset: ");
        // Serial.println(freqOffset);
=======
>>>>>>> ebd4227e

        __atomic_store_n(&pitchBend, currentPitchBend, __ATOMIC_RELAXED);

        // Detect note changes and send CAN messages
        uint16_t pressed = newLocalActiveNotes & ~prevLocalActiveNotes;
        uint16_t released = prevLocalActiveNotes & ~newLocalActiveNotes;

        for (int i = 0; i < 12; i++)
        {
            if (pressed & (1 << i))
            {
                txMsg[0] = 'P';
                txMsg[1] = 4;
                txMsg[2] = i;
                xQueueSend(sysState.txQueue, txMsg, 0);
            }
            if (released & (1 << i))
            {
                txMsg[0] = 'R';
                txMsg[1] = 4;
                txMsg[2] = i;
                xQueueSend(sysState.txQueue, txMsg, 0);
            }
        }

        prevLocalActiveNotes = newLocalActiveNotes;
        __atomic_store_n(&localActiveNotes, newLocalActiveNotes, __ATOMIC_RELAXED);
    }
}

void decodeTask(void *pvParameters)
{
    uint8_t rxMsg[8];

    while (1)
    {
        if (xQueueReceive(sysState.rxQueue, rxMsg, portMAX_DELAY) == pdTRUE)
        {
            if (rxMsg[0] == 'P')
            {
                uint8_t note = rxMsg[2];
                __atomic_fetch_or(&remoteActiveNotes, (1 << note), __ATOMIC_RELAXED);
            }
            else if (rxMsg[0] == 'R')
            {
                uint8_t note = rxMsg[2];
                __atomic_fetch_and(&remoteActiveNotes, ~(1 << note), __ATOMIC_RELAXED);
            }

            // Update RX_Message for display
            if (xSemaphoreTake(sysState.mutex, portMAX_DELAY) == pdTRUE)
            {
                memcpy(sysState.RX_Message, rxMsg, 8);
                xSemaphoreGive(sysState.mutex);
            }
        }
    }
}

void canTxTask(void *pvParameters)
{
    uint8_t txMsg[8];

    while (1)
    {
        // Wait for a message from the TX queue
        xQueueReceive(sysState.txQueue, txMsg, portMAX_DELAY);
        CAN_TX(0x123, txMsg);
    }
}
/*----------------------------THE REST--------------------------------------------*/

void setup()
{
    // Set pin directions
    pinMode(RA0_PIN, OUTPUT);
    pinMode(RA1_PIN, OUTPUT);
    pinMode(RA2_PIN, OUTPUT);
    pinMode(REN_PIN, OUTPUT);
    pinMode(OUT_PIN, OUTPUT);
    pinMode(OUTL_PIN, OUTPUT);
    pinMode(OUTR_PIN, OUTPUT);
    pinMode(LED_BUILTIN, OUTPUT);

    pinMode(C0_PIN, INPUT);
    pinMode(C1_PIN, INPUT);
    pinMode(C2_PIN, INPUT);
    pinMode(C3_PIN, INPUT);
    pinMode(JOYX_PIN, INPUT);
    pinMode(JOYY_PIN, INPUT);

    // Initialise display
    setOutMuxBit(DRST_BIT, LOW); // Assert display logic reset
    delayMicroseconds(2);
    setOutMuxBit(DRST_BIT, HIGH); // Release display logic reset
    u8g2.begin();
    setOutMuxBit(DEN_BIT, HIGH); // Enable display power supply

    // Initialise UART
    Serial.begin(9600);
    Serial.println("Synthesizer Started");

    // Initialize the keyboard
    setOutMuxBit(HKOE_BIT, HIGH); // Enable keyboard output

    // Init CAN bus
    CAN_Init(); // true for loopback, false for normal
    CAN_RegisterRX_ISR(CAN_RX_ISR);
    CAN_RegisterTX_ISR(CAN_TX_ISR);
    setCANFilter(0x123, 0x7ff);
    CAN_Start();

    // Create queues
    sysState.txQueue = xQueueCreate(100, 8); // Queue for outgoing messages
    sysState.rxQueue = xQueueCreate(100, 8); // Queue for incoming messages

    // Create semaphore
    sysState.CAN_TX_Semaphore = xSemaphoreCreateCounting(3, 3);

    if (sysState.txQueue == NULL || sysState.rxQueue == NULL || sysState.CAN_TX_Semaphore == NULL)
    {
        Serial.println("ERROR: CAN Queue or semaphore creation failed");
        while (1)
            ;
    }

    // Create mutex
    sysState.mutex = xSemaphoreCreateMutex();
    if (sysState.mutex == NULL)
    {
        Serial.println("ERROR: Mutex creation failed");
        while (1)
            ;
    }

    // Initialize volume control with default value
    __atomic_store_n(&volumeControl, 0, __ATOMIC_RELAXED);
<<<<<<< HEAD
    __atomic_store_n(&currentWaveform, SAWTOOTH, __ATOMIC_RELAXED);
    __atomic_store_n(&octaveShift, 0, __ATOMIC_RELAXED);
=======
    __atomic_store_n(&currentWaveform, waveformToUint8(Waveform::SAWTOOTH), __ATOMIC_RELAXED);
>>>>>>> ebd4227e

    // Timer and interrupt set up - do this AFTER initializing volume control
    sampleTimer.setOverflow(22000, HERTZ_FORMAT);
    sampleTimer.attachInterrupt(sampleISR);
    sampleTimer.resume();

    // Create tasks BEFORE starting the scheduler
    xTaskCreate(
        scanKeysTask,     // Function to run
        "scanKeys",       // Task name
        128,              // Stack size in words
        NULL,             // Parameters
        2,                // Priority
        &scanKeysHandle); // Task handle

    xTaskCreate(
        displayUpdateTask,     // Function to run
        "displayUpdate",       // Task name
        256,                   // Stack size in words
        NULL,                  // Parameters
        1,                     // Priority
        &displayUpdateHandle); // Task handle

    xTaskCreate(
        decodeTask,         // Function to run
        "decode",           // Task name
        128,                // Stack size in words
        NULL,               // Parameters
        1,                  // Priority
        &decodeTaskHandle); // Task handle

    xTaskCreate(
        canTxTask, // Function to run
        "canTx",   // Task name
        128,       // Stack size in words
        NULL,      // Parameters
        1,         // Priority
        NULL);     // Task handle

    // Start the scheduler
    Serial.println("Starting FreeRTOS scheduler");
    vTaskStartScheduler();

    // Code should never reach here if scheduler starts properly
    Serial.println("ERROR: FreeRTOS scheduler failed to start");

    while (1)
        ; // Infinite loop if scheduler fails
}

void loop()
{
    // Not used with FreeRTOS
}<|MERGE_RESOLUTION|>--- conflicted
+++ resolved
@@ -36,13 +36,16 @@
 
 // Waveform Generation
 
-<<<<<<< HEAD
-enum Waveform
-{
-=======
+//Use LUT cause its easier
+const int LUT_SIZE = 216;
+
+int8_t sineLUT[LUT_SIZE];
+int8_t sawtoothLUT[LUT_SIZE];
+int8_t triangleLUT[LUT_SIZE];
+int8_t squareLUT[LUT_SIZE];
+
 // Define waveform types as a scoped enum for better type safety
 enum class Waveform : uint8_t {
->>>>>>> ebd4227e
     SINE = 0,
     SAWTOOTH = 1,
     TRIANGLE = 2,
@@ -58,7 +61,6 @@
 // default wave
 volatile uint8_t currentWaveform = waveformToUint8(Waveform::SAWTOOTH);
 
-<<<<<<< HEAD
 volatile int8_t octaveShift = 0;
 
 const int8_t sineLUT[512] = {
@@ -185,7 +187,6 @@
     -127, -127, -127, -127, -127, -127, -127, -127, -127, -127, -127, -127, -127, -127, -127, -127,
 };
 
-=======
 void initWaveformLUTs() {
     // Initialize sine wave LUT
     for (int i = 0; i < LUT_SIZE; i++) {
@@ -215,7 +216,6 @@
         squareLUT[i] = (i < LUT_SIZE / 2) ? 127 : -127;
     }
 }
->>>>>>> ebd4227e
 
 // Pin definitions
 // Row select and enable
@@ -271,25 +271,6 @@
         float angle = (x * 2.0f * PI) / width; // Map to 0 - 360°
         int y = yMid;                          // Default position
 
-<<<<<<< HEAD
-        switch (waveform)
-        {
-        case 0: // Sine Wave
-            y = yMid - (sin(angle) * (height / 2));
-            break;
-
-        case 1: // Sawtooth Wave
-            y = yStart + (height * x) / width;
-            break;
-
-        case 2: // Triangle Wave
-            y = yStart + (height * abs((2 * x / (float)width) - 1));
-            break;
-
-        case 3: // Square Wave
-            y = (x < width / 2) ? yStart : yStart + height;
-            break;
-=======
         switch (static_cast<Waveform>(waveform)) {
             case Waveform::SINE:
                 y = yMid - (sin(angle) * (height / 2));
@@ -306,7 +287,6 @@
             default:
                 y = yMid;  // Default to center position
                 break;
->>>>>>> ebd4227e
         }
 
         u8g2.drawPixel(xStart + x, y);
@@ -411,17 +391,10 @@
     QueueHandle_t rxQueue;
     SemaphoreHandle_t CAN_TX_Semaphore;
     Knob knobs[4] = {
-<<<<<<< HEAD
-        Knob(3, 0, 1, 0, 0, 7),                  // Knob 3: Row 3, cols 0,1, volume control (0-7)
-        Knob(3, 2, 3, 0, 0, WAVEFORM_COUNT - 1), // Knob 2: Row 3, cols 2,3,
-        Knob(4, 0, 1, 0, -4, 3),                 // Knob 1: Row 4, cols 0,1, unused
-        Knob(4, 2, 3, 0, 0, 15)                  // Knob 0: Row 4, cols 2,3, unused
-=======
         Knob(3, 0, 1, 0, 0, 7),  // Knob 3: Row 3, cols 0,1, volume control (0-7)
         Knob(3, 2, 3, 0, 0, static_cast<int8_t>(Waveform::WAVEFORM_COUNT)-1), // Knob 2: Row 3, cols 2,3, 
         Knob(4, 0, 1, 0, 0, 15), // Knob 1: Row 4, cols 0,1, unused
         Knob(4, 2, 3, 0, 0, 15)  // Knob 0: Row 4, cols 2,3, unused
->>>>>>> ebd4227e
     };
     uint8_t RX_Message[8]; //
 } sysState;
@@ -478,12 +451,8 @@
     uint16_t allActive = localActive | remoteActive;
 
     int32_t pitch = __atomic_load_n(&pitchBend, __ATOMIC_RELAXED);
-<<<<<<< HEAD
-    uint8_t waveform = __atomic_load_n(&currentWaveform, __ATOMIC_RELAXED);
     int8_t octave = __atomic_load_n(&octaveShift, __ATOMIC_RELAXED);
-=======
     Waveform waveform = static_cast<Waveform>(__atomic_load_n(&currentWaveform, __ATOMIC_RELAXED));
->>>>>>> ebd4227e
 
     int32_t Vout = 0;
     int numActive = __builtin_popcount(allActive);
@@ -505,26 +474,6 @@
             phaseAcc[i] += octaveAdjustedStepSize + pitch;
 
             // Use the phase accumulator to index into the appropriate waveform LUT
-<<<<<<< HEAD
-            uint8_t index = (phaseAcc[i] >> 24) & 0xFF; // Use top 8 bits as index
-
-            switch (waveform)
-            {
-            case SINE:
-                Vout += sineLUT[index];
-                break;
-            case SAWTOOTH:
-                Vout += sawtoothLUT[index];
-                break;
-            case TRIANGLE:
-                Vout += triangleLUT[index];
-                break;
-            case SQUARE:
-                Vout += squareLUT[index];
-                break;
-            default:
-                Vout += sawtoothLUT[index]; // Default to sawtooth
-=======
             uint8_t index = (phaseAcc[i] >> 24) & 0xFF;  // Use top 8 bits as index
             
             switch (waveform) {
@@ -543,7 +492,6 @@
                 default:
                     Vout += sawtoothLUT[index];  // Default to sawtooth
                     break;
->>>>>>> ebd4227e
             }
         }
     }
@@ -609,12 +557,9 @@
         vTaskDelayUntil(&xLastWakeTime, xFrequency);
 
         int8_t volume = __atomic_load_n(&volumeControl, __ATOMIC_RELAXED);
-<<<<<<< HEAD
-        uint8_t waveform = __atomic_load_n(&currentWaveform, __ATOMIC_RELAXED);
+        
         int8_t octave = __atomic_load_n(&octaveShift, __ATOMIC_RELAXED);
-=======
         Waveform waveform = static_cast<Waveform>(__atomic_load_n(&currentWaveform, __ATOMIC_RELAXED));
->>>>>>> ebd4227e
 
         if (xSemaphoreTake(sysState.mutex, portMAX_DELAY) == pdTRUE)
         {
@@ -750,14 +695,6 @@
         // joyX reads min 18 max 1024
         // Center position is around 477, deadzone is 400-550
         int joyY = analogRead(JOYY_PIN);
-<<<<<<< HEAD
-
-        // Serial.println(joyX);
-        //  Apply pitch bend to the notes
-        if (joyX > 550 || joyX < 400)
-        {
-            freqOffset = map(joyX, 0, 1024, 3000000, -3000000);
-=======
         
         // Define constants for pitch bend
         const int DEADZONE_LOW = 400;
@@ -772,7 +709,6 @@
             // Map right side (550-1024) to positive pitch bend
             int32_t targetBend = map(joyX, DEADZONE_HIGH, 1024, 0, MAX_PITCH_BEND + 1000000);
             currentPitchBend = currentPitchBend + (targetBend - currentPitchBend) * SMOOTHING_FACTOR;
->>>>>>> ebd4227e
         }
         else if (joyX < DEADZONE_LOW) {
             // Map left side (0-400) to negative pitch bend
@@ -783,11 +719,6 @@
             // In deadzone, gradually return to center
             currentPitchBend = currentPitchBend * (1.0f - SMOOTHING_FACTOR);
         }
-<<<<<<< HEAD
-        // Serial.println("Freq offset: ");
-        // Serial.println(freqOffset);
-=======
->>>>>>> ebd4227e
 
         __atomic_store_n(&pitchBend, currentPitchBend, __ATOMIC_RELAXED);
 
@@ -925,12 +856,9 @@
 
     // Initialize volume control with default value
     __atomic_store_n(&volumeControl, 0, __ATOMIC_RELAXED);
-<<<<<<< HEAD
-    __atomic_store_n(&currentWaveform, SAWTOOTH, __ATOMIC_RELAXED);
+    
     __atomic_store_n(&octaveShift, 0, __ATOMIC_RELAXED);
-=======
     __atomic_store_n(&currentWaveform, waveformToUint8(Waveform::SAWTOOTH), __ATOMIC_RELAXED);
->>>>>>> ebd4227e
 
     // Timer and interrupt set up - do this AFTER initializing volume control
     sampleTimer.setOverflow(22000, HERTZ_FORMAT);
